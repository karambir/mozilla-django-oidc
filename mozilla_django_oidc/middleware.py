--- conflicted
+++ resolved
@@ -11,15 +11,11 @@
 except ImportError:
     # Django < 2.0.0
     from django.core.urlresolvers import reverse
-from django.contrib.auth import BACKEND_SESSION_KEY
+from django.contrib.auth import BACKEND_SESSION_KEY, logout
+from django.core.cache import cache
 from django.http import HttpResponseRedirect, JsonResponse
 from django.utils.crypto import get_random_string
-<<<<<<< HEAD
-from django.contrib import auth
-from django.core.cache import cache
-=======
 from django.utils.deprecation import MiddlewareMixin
->>>>>>> bb3d4fb7
 from django.utils.functional import cached_property
 from django.utils.module_loading import import_string
 
@@ -178,6 +174,6 @@
         sid_cache_key_prefix = import_from_settings('OIDC_LOGOUT_SID_KEY_PREFIX', 'oidc_sid')
         sid_cache_key = '{}_{}'.format(sid_cache_key_prefix, sid)
         if cache.get(sid_cache_key):
-            auth.logout(request)
+            logout(request)
             cache.delete(sid_cache_key)
         return
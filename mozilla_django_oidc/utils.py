<<<<<<< HEAD
import json
from django.core.exceptions import ImproperlyConfigured, SuspiciousOperation
=======
try:
    from urllib.request import parse_http_list, parse_keqv_list
except ImportError:
    # python < 3
    from urllib2 import parse_http_list, parse_keqv_list

>>>>>>> 32fecfe6
from django import VERSION
from django.conf import settings
from django.utils.encoding import force_bytes, smart_bytes
from josepy.jwk import JWK
from josepy.jws import JWS


def parse_www_authenticate_header(header):
    """
    Convert a WWW-Authentication header into a dict that can be used
    in a JSON response.
    """
    items = parse_http_list(header)
    return parse_keqv_list(items)


def import_from_settings(attr, *args):
    """
    Load an attribute from the django settings.

    :raises:
        ImproperlyConfigured
    """
    try:
        if args:
            return getattr(settings, attr, args[0])
        return getattr(settings, attr)
    except AttributeError:
        raise ImproperlyConfigured('Setting {0} not found'.format(attr))


def absolutify(request, path):
    """Return the absolute URL of a path."""
    return request.build_absolute_uri(path)


# Computed once, reused in every request
_less_than_django_1_10 = VERSION < (1, 10)


def is_authenticated(user):
    """return True if the user is authenticated.

    This is necessary because in Django 1.10 the `user.is_authenticated`
    stopped being a method and is now a property.
    Actually `user.is_authenticated()` actually works, thanks to a backwards
    compat trick in Django. But in Django 2.0 it will cease to work
    as a callable method.
    """
    if _less_than_django_1_10:
        return user.is_authenticated()
    return user.is_authenticated


def verify_jws(payload, key):
    """Verify the given JWS payload with the given key and return the payload"""

    jws = JWS.from_compact(payload)
    jwk = JWK.load(key)
    if not jws.verify(jwk):
        msg = 'JWS token verification failed.'
        raise SuspiciousOperation(msg)

    try:
        alg = jws.signature.combined.alg.name
        if alg != import_from_settings('OIDC_RP_SIGN_ALGO', 'HS256'):
            msg = 'The specified alg value is not allowed'
            raise SuspiciousOperation(msg)
    except KeyError:
        msg = 'No alg value found in header'
        raise SuspiciousOperation(msg)

    return jws.payload


def verify_logout_token(token, **kwargs):
    """Validate the token signature and return its contents as dictionary."""
    OIDC_RP_CLIENT_ID = import_from_settings('OIDC_RP_CLIENT_ID')
    OIDC_RP_CLIENT_SECRET = import_from_settings('OIDC_RP_CLIENT_SECRET')
    OIDC_RP_SIGN_ALGO = import_from_settings('OIDC_RP_SIGN_ALGO', 'HS256')
    OIDC_RP_IDP_SIGN_KEY = import_from_settings('OIDC_RP_IDP_SIGN_KEY', None)

    if OIDC_RP_SIGN_ALGO.startswith('RS'):
        key = OIDC_RP_IDP_SIGN_KEY
    else:
        key = OIDC_RP_CLIENT_SECRET

    # Verify the token
    verified_token = verify_jws(
        force_bytes(token),
        # Use smart_bytes here since the key string comes from settings.
        smart_bytes(key),
    )
    # The 'verified_token' will always be a byte string since it's
    # the result of base64.urlsafe_b64decode().
    # The payload is always the result of base64.urlsafe_b64decode().
    # In Python 3 and 2, that's always a byte string.
    # In Python3.6, the json.loads() function can accept a byte string
    # as it will automagically decode it to a unicode string before
    # deserializing https://bugs.python.org/issue17909
    token_dic = json.loads(verified_token.decode('utf-8'))

    msg = 'JWT verification failed.'
    aud = token_dic.get('aud')
    if not aud or (OIDC_RP_CLIENT_ID != aud):
        raise SuspiciousOperation(msg)
    if not token_dic.get('sid'):
        raise SuspiciousOperation(msg)
    return token_dic<|MERGE_RESOLUTION|>--- conflicted
+++ resolved
@@ -1,19 +1,20 @@
-<<<<<<< HEAD
 import json
+import requests
+
 from django.core.exceptions import ImproperlyConfigured, SuspiciousOperation
-=======
 try:
     from urllib.request import parse_http_list, parse_keqv_list
 except ImportError:
     # python < 3
     from urllib2 import parse_http_list, parse_keqv_list
 
->>>>>>> 32fecfe6
 from django import VERSION
 from django.conf import settings
-from django.utils.encoding import force_bytes, smart_bytes
+from django.utils import six
+from django.utils.encoding import force_bytes, smart_bytes, smart_text
+from josepy.b64 import b64decode
 from josepy.jwk import JWK
-from josepy.jws import JWS
+from josepy.jws import JWS, Header
 
 
 def parse_www_authenticate_header(header):
@@ -65,56 +66,110 @@
 
 def verify_jws(payload, key):
     """Verify the given JWS payload with the given key and return the payload"""
-
     jws = JWS.from_compact(payload)
-    jwk = JWK.load(key)
-    if not jws.verify(jwk):
-        msg = 'JWS token verification failed.'
-        raise SuspiciousOperation(msg)
 
     try:
         alg = jws.signature.combined.alg.name
-        if alg != import_from_settings('OIDC_RP_SIGN_ALGO', 'HS256'):
-            msg = 'The specified alg value is not allowed'
-            raise SuspiciousOperation(msg)
     except KeyError:
         msg = 'No alg value found in header'
+        raise SuspiciousOperation(msg)
+
+    OIDC_RP_SIGN_ALGO = import_from_settings('OIDC_RP_SIGN_ALGO', 'HS256')
+    if alg != OIDC_RP_SIGN_ALGO:
+        msg = "The provider algorithm {!r} does not match the client's " \
+              "OIDC_RP_SIGN_ALGO.".format(alg)
+        raise SuspiciousOperation(msg)
+
+    if isinstance(key, six.string_types):
+        # Use smart_bytes here since the key string comes from settings.
+        jwk = JWK.load(smart_bytes(key))
+    else:
+        # The key is a json returned from the IDP JWKS endpoint.
+        jwk = JWK.from_json(key)
+
+    if not jws.verify(jwk):
+        msg = 'JWS token verification failed.'
         raise SuspiciousOperation(msg)
 
     return jws.payload
 
 
+def retrieve_matching_jwk(token):
+    """Get the signing key by exploring the JWKS endpoint of the OP."""
+    OIDC_OP_JWKS_ENDPOINT = import_from_settings('OIDC_OP_JWKS_ENDPOINT', None)
+    response_jwks = requests.get(
+        OIDC_OP_JWKS_ENDPOINT,
+        verify=import_from_settings('OIDC_VERIFY_SSL', True)
+    )
+    response_jwks.raise_for_status()
+    jwks = response_jwks.json()
+
+    # Compute the current header from the given token to find a match
+    jws = JWS.from_compact(token)
+    json_header = jws.signature.protected
+    header = Header.json_loads(json_header)
+
+    key = None
+    for jwk in jwks['keys']:
+        if 'alg' in jwk and jwk['alg'] != smart_text(header.alg):
+            raise SuspiciousOperation('alg values do not match.')
+        if jwk['kid'] == smart_text(header.kid):
+            key = jwk
+    if key is None:
+        raise SuspiciousOperation('Could not find a valid JWKS.')
+    return key
+
+
+def get_payload_data(token, key):
+    """Helper method to get the payload of the JWT token."""
+    if import_from_settings('OIDC_ALLOW_UNSECURED_JWT', False):
+        header, payload_data, signature = token.split(b'.')
+        header = json.loads(smart_text(b64decode(header)))
+
+        # If config allows unsecured JWTs check the header and return the decoded payload
+        if 'alg' in header and header['alg'] == 'none':
+            return b64decode(payload_data)
+
+    # By default fallback to verify JWT signatures
+    return verify_jws(token, key)
+
+
 def verify_logout_token(token, **kwargs):
     """Validate the token signature and return its contents as dictionary."""
+    OIDC_OP_JWKS_ENDPOINT = import_from_settings('OIDC_OP_JWKS_ENDPOINT', None)
     OIDC_RP_CLIENT_ID = import_from_settings('OIDC_RP_CLIENT_ID')
     OIDC_RP_CLIENT_SECRET = import_from_settings('OIDC_RP_CLIENT_SECRET')
     OIDC_RP_SIGN_ALGO = import_from_settings('OIDC_RP_SIGN_ALGO', 'HS256')
     OIDC_RP_IDP_SIGN_KEY = import_from_settings('OIDC_RP_IDP_SIGN_KEY', None)
 
+    if (OIDC_RP_SIGN_ALGO.startswith('RS') and
+        (OIDC_RP_IDP_SIGN_KEY is None and OIDC_OP_JWKS_ENDPOINT is None)):
+        msg = '{} alg requires OIDC_RP_IDP_SIGN_KEY or OIDC_OP_JWKS_ENDPOINT to be configured.'
+        raise ImproperlyConfigured(msg.format(OIDC_RP_SIGN_ALGO))
+
+    token = force_bytes(token)
     if OIDC_RP_SIGN_ALGO.startswith('RS'):
-        key = OIDC_RP_IDP_SIGN_KEY
+        if OIDC_RP_IDP_SIGN_KEY is not None:
+            key = OIDC_RP_IDP_SIGN_KEY
+        else:
+            key = retrieve_matching_jwk(token)
     else:
         key = OIDC_RP_CLIENT_SECRET
 
-    # Verify the token
-    verified_token = verify_jws(
-        force_bytes(token),
-        # Use smart_bytes here since the key string comes from settings.
-        smart_bytes(key),
-    )
-    # The 'verified_token' will always be a byte string since it's
+    payload_data = get_payload_data(token, key)
+    # The 'token' will always be a byte string since it's
     # the result of base64.urlsafe_b64decode().
     # The payload is always the result of base64.urlsafe_b64decode().
     # In Python 3 and 2, that's always a byte string.
     # In Python3.6, the json.loads() function can accept a byte string
     # as it will automagically decode it to a unicode string before
     # deserializing https://bugs.python.org/issue17909
-    token_dic = json.loads(verified_token.decode('utf-8'))
+    payload = json.loads(payload_data.decode('utf-8'))
 
-    msg = 'JWT verification failed.'
-    aud = token_dic.get('aud')
+    msg = 'Payload data incorrect.'
+    aud = payload.get('aud')
     if not aud or (OIDC_RP_CLIENT_ID != aud):
         raise SuspiciousOperation(msg)
-    if not token_dic.get('sid'):
+    if not payload.get('sid'):
         raise SuspiciousOperation(msg)
-    return token_dic+    return payload
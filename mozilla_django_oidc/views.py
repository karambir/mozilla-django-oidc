import time
try:
    from urllib.parse import urlencode
except ImportError:
    # Python < 3
    from urllib import urlencode

import django
from django.core.exceptions import SuspiciousOperation
try:
    from django.urls import reverse
except ImportError:
    # Django < 2.0.0
    from django.core.urlresolvers import reverse
from django.contrib import auth
from django.core.cache import cache
from django.http import HttpResponseRedirect, HttpResponse, HttpResponseBadRequest
from django.utils.crypto import get_random_string
from django.utils.http import is_safe_url
from django.utils.module_loading import import_string
from django.views.generic import View
from django.utils.decorators import method_decorator
from django.views.decorators.csrf import csrf_exempt

from mozilla_django_oidc.utils import (
    absolutify,
    import_from_settings,
    is_authenticated,
    verify_logout_token
)


class OIDCAuthenticationCallbackView(View):
    """OIDC client authentication callback HTTP endpoint"""

    http_method_names = ['get']

    @property
    def failure_url(self):
        return import_from_settings('LOGIN_REDIRECT_URL_FAILURE', '/')

    @property
    def success_url(self):
        # Pull the next url from the session or settings--we don't need to
        # sanitize here because it should already have been sanitized.
        next_url = self.request.session.get('oidc_login_next', None)
        return next_url or import_from_settings('LOGIN_REDIRECT_URL', '/')

    def login_failure(self):
        return HttpResponseRedirect(self.failure_url)

    def login_success(self):
        auth.login(self.request, self.user)

        # Figure out when this id_token will expire. This is ignored unless you're
        # using the RenewIDToken middleware.
        expiration_interval = import_from_settings('OIDC_RENEW_ID_TOKEN_EXPIRY_SECONDS', 60 * 15)
        self.request.session['oidc_id_token_expiration'] = time.time() + expiration_interval

        return HttpResponseRedirect(self.success_url)

    def get(self, request):
        """Callback handler for OIDC authorization code flow"""

        nonce = request.session.get('oidc_nonce')
        if nonce:
            # Make sure that nonce is not used twice
            del request.session['oidc_nonce']

        if request.GET.get('error'):
            # Ouch! Something important failed.
            # Make sure the user doesn't get to continue to be logged in
            # otherwise the refresh middleware will force the user to
            # redirect to authorize again if the session refresh has
            # expired.
            if is_authenticated(request.user):
                auth.logout(request)
            assert not is_authenticated(request.user)
        elif 'code' in request.GET and 'state' in request.GET:
            kwargs = {
                'request': request,
                'nonce': nonce,
            }

            if 'oidc_state' not in request.session:
                return self.login_failure()

            if request.GET['state'] != request.session['oidc_state']:
                msg = 'Session `oidc_state` does not match the OIDC callback state'
                raise SuspiciousOperation(msg)

            self.user = auth.authenticate(**kwargs)

            if self.user and self.user.is_active:
                return self.login_success()
        return self.login_failure()


def get_next_url(request, redirect_field_name):
    """Retrieves next url from request

    Note: This verifies that the url is safe before returning it. If the url
    is not safe, this returns None.

    :arg HttpRequest request: the http request
    :arg str redirect_field_name: the name of the field holding the next url

    :returns: safe url or None

    """
    next_url = request.GET.get(redirect_field_name)
    if next_url:
        kwargs = {
            'url': next_url,
            'require_https': request.is_secure()
        }

        # NOTE(robhudson): Django 2.1 changes `host` to `allowed_hosts`.
        host = request.get_host()
        if django.VERSION >= (2, 1):
            kwargs['allowed_hosts'] = host
        else:
            kwargs['host'] = host

        is_safe = is_safe_url(**kwargs)
        if is_safe:
            return next_url
    return None


class OIDCAuthenticationRequestView(View):
    """OIDC client authentication HTTP endpoint"""

    http_method_names = ['get']

    def __init__(self, *args, **kwargs):
        super(OIDCAuthenticationRequestView, self).__init__(*args, **kwargs)

        self.OIDC_OP_AUTH_ENDPOINT = import_from_settings('OIDC_OP_AUTHORIZATION_ENDPOINT')
        self.OIDC_RP_CLIENT_ID = import_from_settings('OIDC_RP_CLIENT_ID')

    def get(self, request):
        """OIDC client authentication initialization HTTP endpoint"""
        state = get_random_string(import_from_settings('OIDC_STATE_SIZE', 32))
        redirect_field_name = import_from_settings('OIDC_REDIRECT_FIELD_NAME', 'next')
        reverse_url = import_from_settings('OIDC_AUTHENTICATION_CALLBACK_URL',
                                           'oidc_authentication_callback')

        params = {
            'response_type': 'code',
            'scope': import_from_settings('OIDC_RP_SCOPES', 'openid email'),
            'client_id': self.OIDC_RP_CLIENT_ID,
            'redirect_uri': absolutify(
                request,
                reverse(reverse_url)
            ),
            'state': state,
        }

        params.update(self.get_extra_params(request))

        if import_from_settings('OIDC_USE_NONCE', True):
            nonce = get_random_string(import_from_settings('OIDC_NONCE_SIZE', 32))
            params.update({
                'nonce': nonce
            })
            request.session['oidc_nonce'] = nonce

        request.session['oidc_state'] = state
        request.session['oidc_login_next'] = get_next_url(request, redirect_field_name)

        query = urlencode(params)
        redirect_url = '{url}?{query}'.format(url=self.OIDC_OP_AUTH_ENDPOINT, query=query)
        return HttpResponseRedirect(redirect_url)

    def get_extra_params(self, request):
        return import_from_settings('OIDC_AUTH_REQUEST_EXTRA_PARAMS', {})


class OIDCLogoutView(View):
    """Logout helper view"""

    http_method_names = ['get', 'post']

    @property
    def redirect_url(self):
        """Return the logout url defined in settings."""
        return import_from_settings('LOGOUT_REDIRECT_URL', '/')

    def post(self, request):
        """Log out the user."""
        logout_url = self.redirect_url

        if is_authenticated(request.user):
            # Check if a method exists to build the URL to log out the user
            # from the OP.
            logout_from_op = import_from_settings('OIDC_OP_LOGOUT_URL_METHOD', '')
            if logout_from_op:
<<<<<<< HEAD
                logout_url = import_string(logout_from_op)(request=request)
            else:
                logout_url = get_op_logout_url(request=request)
=======
                logout_url = import_string(logout_from_op)(request)
>>>>>>> 32fecfe6

            # Log out the Django user if they were logged in.
            auth.logout(request)

        return HttpResponseRedirect(logout_url)


class OIDCBackChannelLogoutView(View):
    """Back Channel Logout view"""

    http_method_names = ['post']

    @method_decorator(csrf_exempt)
    def dispatch(self, *args, **kwargs):
        return super(OIDCBackChannelLogoutView, self).dispatch(*args, **kwargs)

    def post(self, request):
        """Log out the user with given sid and sub."""
        error_message = 'Need signed logout token'
        token = request.POST.get('logout_token')
        if not token:
            return HttpResponseBadRequest(error_message)

        logout_token_dic = verify_logout_token(token)

        sid = logout_token_dic.get('sid')
        if not sid:
            return HttpResponseBadRequest(error_message)
        sid_cache_key_prefix = import_from_settings('OIDC_LOGOUT_SID_KEY_PREFIX', 'oidc_sid')
        sid_cache_key = '{}_{}'.format(sid_cache_key_prefix, sid)
        cache.set(sid_cache_key, True)

        return HttpResponse('Success')


def get_op_logout_url(request=None):
    post_redirect_uri = absolutify(
        request,
        reverse(import_from_settings('LOGOUT_REDIRECT_URL', '/'))
    )
    params = {
        'post_logout_redirect_uri': post_redirect_uri,
        'returnTo': post_redirect_uri,  # Auth0 specific parameter
    }
    is_id_token = import_from_settings('OIDC_STORE_ID_TOKEN', False)
    if is_id_token and request:
        params['id_token_hint'] = request.session.get('oidc_id_token')
    query = urlencode(params)
    redirect_url = '{url}?{query}'.format(
        url=import_from_settings('OIDC_OP_LOGOUT_URL', '/'),
        query=query
    )
    return redirect_url<|MERGE_RESOLUTION|>--- conflicted
+++ resolved
@@ -196,13 +196,9 @@
             # from the OP.
             logout_from_op = import_from_settings('OIDC_OP_LOGOUT_URL_METHOD', '')
             if logout_from_op:
-<<<<<<< HEAD
-                logout_url = import_string(logout_from_op)(request=request)
+                logout_url = import_string(logout_from_op)(request)
             else:
-                logout_url = get_op_logout_url(request=request)
-=======
-                logout_url = import_string(logout_from_op)(request)
->>>>>>> 32fecfe6
+                logout_url = get_op_logout_url(request)
 
             # Log out the Django user if they were logged in.
             auth.logout(request)
@@ -226,9 +222,9 @@
         if not token:
             return HttpResponseBadRequest(error_message)
 
-        logout_token_dic = verify_logout_token(token)
-
-        sid = logout_token_dic.get('sid')
+        payload = verify_logout_token(token)
+
+        sid = payload.get('sid')
         if not sid:
             return HttpResponseBadRequest(error_message)
         sid_cache_key_prefix = import_from_settings('OIDC_LOGOUT_SID_KEY_PREFIX', 'oidc_sid')

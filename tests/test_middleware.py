--- conflicted
+++ resolved
@@ -226,26 +226,16 @@
     def test_get_exempt_urls_setting_view_name(self):
         middleware = SessionRefresh()
         self.assertEquals(
-<<<<<<< HEAD
-            sorted(middleware.get_exempt_urls()),
+            sorted(list(middleware.exempt_urls)),
             [u'/authenticate/', u'/callback/', u'/logout/', u'/logout/back/', u'/mdo_fake_view/']
-=======
-            sorted(list(middleware.exempt_urls)),
-            [u'/authenticate/', u'/callback/', u'/logout/', u'/mdo_fake_view/']
->>>>>>> 32fecfe6
         )
 
     @override_settings(OIDC_EXEMPT_URLS=['/foo/'])
     def test_get_exempt_urls_setting_url_path(self):
         middleware = SessionRefresh()
         self.assertEquals(
-<<<<<<< HEAD
-            sorted(middleware.get_exempt_urls()),
+            sorted(list(middleware.exempt_urls)),
             [u'/authenticate/', u'/callback/', u'/foo/', u'/logout/', u'/logout/back/']
-=======
-            sorted(list(middleware.exempt_urls)),
-            [u'/authenticate/', u'/callback/', u'/foo/', u'/logout/']
->>>>>>> 32fecfe6
         )
 
     def test_anonymous(self):
